--- conflicted
+++ resolved
@@ -33,10 +33,10 @@
         }
     }
 
-<<<<<<< HEAD
     #[cfg(feature = "wayland_frontend")]
-    pub(crate) fn change_keymap(&mut self, keymap: CString, log: slog::Logger) {
-        let sealed = SealedFile::new(&keymap);
+    pub(crate) fn change_keymap(&mut self, keymap: String, log: slog::Logger) {
+        let name = CString::new("smithay-keymap").unwrap();
+        let sealed = SealedFile::new(name, CString::new(keymap.clone()).unwrap());
 
         if let Err(err) = sealed.as_ref() {
             error!(log, "Error when creating sealed keymap file: {}", err);
@@ -47,9 +47,7 @@
     }
 
     #[cfg(feature = "wayland_frontend")]
-=======
     /// Run a closure with the file descriptor to ensure safety
->>>>>>> 49403844
     pub fn with_fd<F>(&self, supports_sealed: bool, cb: F) -> Result<(), std::io::Error>
     where
         F: FnOnce(RawFd, usize),
