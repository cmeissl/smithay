--- conflicted
+++ resolved
@@ -306,8 +306,6 @@
         // We let the destruction hooks run first and then tell the compositor handler the surface was
         // destroyed.
         data.alive_tracker.destroy_notify();
-<<<<<<< HEAD
-        PrivateSurfaceData::cleanup(data, object_id.clone());
         state.destroyed(&surface);
 
         // Remove the surface after the callback is invoked.
@@ -315,9 +313,7 @@
             .compositor_state()
             .surfaces
             .retain(|surface| surface.id() != object_id);
-=======
         PrivateSurfaceData::cleanup(state, data, object_id);
->>>>>>> 80c094c3
     }
 }
 
